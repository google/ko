sudo: required

dist: trusty

services:
  - docker

language:
  - go

go:
  - '1.12'
  - '1.13'

git:
  depth: 1

install: true # skipping the default go dependencies install step

before_script:
  # Download and install kubectl
  - curl -LO https://storage.googleapis.com/kubernetes-release/release/$(curl -s https://storage.googleapis.com/kubernetes-release/release/stable.txt)/bin/linux/amd64/kubectl && chmod +x kubectl && sudo mv kubectl /usr/local/bin/
  # Download and install KinD
  - curl -Lo ./kind https://github.com/kubernetes-sigs/kind/releases/download/v0.5.1/kind-$(uname)-amd64 && chmod +x ./kind && sudo mv kind /usr/local/bin/
  # Create a new Kubernetes cluster using KinD
  - kind create cluster
  - export KUBECONFIG=$(kind get kubeconfig-path)

script:
  # Verify that all source files are correctly formatted.
  - find . -name "*.go" | grep -v vendor/ | xargs gofmt -d -e -l

  - go clean -i
  - go test -v -race -coverprofile=coverage.txt -covermode=atomic ./...
<<<<<<< HEAD

  # Verify that generated ko docs are up-to-date.
  - mkdir -p /tmp/gendoc && go run cmd/ko/help/main.go --dir /tmp/gendoc && diff -Naur /tmp/gendoc/ cmd/ko/doc/
=======
  - bash integration_test.sh
>>>>>>> be4e1ffd
# TODO: Set up coverage.
#after_success:
#  - bash <(curl -s https://codecov.io/bash)<|MERGE_RESOLUTION|>--- conflicted
+++ resolved
@@ -32,13 +32,11 @@
 
   - go clean -i
   - go test -v -race -coverprofile=coverage.txt -covermode=atomic ./...
-<<<<<<< HEAD
+  - bash integration_test.sh
 
   # Verify that generated ko docs are up-to-date.
   - mkdir -p /tmp/gendoc && go run cmd/ko/help/main.go --dir /tmp/gendoc && diff -Naur /tmp/gendoc/ cmd/ko/doc/
-=======
-  - bash integration_test.sh
->>>>>>> be4e1ffd
+  
 # TODO: Set up coverage.
 #after_success:
 #  - bash <(curl -s https://codecov.io/bash)