--- conflicted
+++ resolved
@@ -15,11 +15,8 @@
 package commands
 
 import (
-<<<<<<< HEAD
 	"context"
-=======
 	"bytes"
->>>>>>> 4833bb4a
 	"errors"
 	"fmt"
 	"io"
@@ -123,17 +120,14 @@
 // resolvedFuture represents a "future" for the bytes of a resolved file.
 type resolvedFuture chan []byte
 
-<<<<<<< HEAD
-func resolveFilesToWriter(ctx context.Context, builder *build.Caching, publisher publish.Interface, fo *options.FilenameOptions, so *options.SelectorOptions, sto *options.StrictOptions, out io.WriteCloser) {
-=======
 func resolveFilesToWriter(
+	ctx context.Context, 
 	builder *build.Caching,
 	publisher publish.Interface,
 	fo *options.FilenameOptions,
 	so *options.SelectorOptions,
 	sto *options.StrictOptions,
 	out io.WriteCloser) {
->>>>>>> 4833bb4a
 	defer out.Close()
 
 	// By having this as a channel, we can hook this up to a filesystem
@@ -259,10 +253,8 @@
 	}
 }
 
-<<<<<<< HEAD
-func resolveFile(ctx context.Context, f string, builder build.Interface, pub publish.Interface, so *options.SelectorOptions, sto *options.StrictOptions) (b []byte, err error) {
-=======
 func resolveFile(
+	ctx context.Context,
 	f string,
 	builder build.Interface,
 	pub publish.Interface,
@@ -279,7 +271,6 @@
 		}
 	}
 
->>>>>>> 4833bb4a
 	if f == "-" {
 		b, err = ioutil.ReadAll(os.Stdin)
 	} else {
@@ -316,13 +307,10 @@
 
 	}
 
-	if err := resolve.ImageReferences(docNodes, sto.Strict, builder, pub); err != nil {
+	if err := resolve.ImageReferences(ctx, docNodes, sto.Strict, builder, pub); err != nil {
 		return nil, fmt.Errorf("error resolving image references: %v", err)
 	}
 
-<<<<<<< HEAD
-	return resolve.ImageReferences(ctx, b, sto.Strict, builder, pub)
-=======
 	buf := &bytes.Buffer{}
 	e := yaml.NewEncoder(buf)
 	e.SetIndent(2)
@@ -337,5 +325,4 @@
 
 	return buf.Bytes(), nil
 
->>>>>>> 4833bb4a
 }